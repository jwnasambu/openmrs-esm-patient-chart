--- conflicted
+++ resolved
@@ -17,7 +17,8 @@
   SelectItem,
   Stack,
   TimePicker,
- TimePickerSelect } from '@carbon/react';
+  TimePickerSelect,
+} from '@carbon/react';
 import { z } from 'zod';
 import { useForm, Controller, useWatch } from 'react-hook-form';
 import { zodResolver } from '@hookform/resolvers/zod';
@@ -62,12 +63,8 @@
   const availableLocations = useLocations();
   const { data: availablePrograms } = useAvailablePrograms();
   const { data: enrollments, mutateEnrollments } = useEnrollments(patientUuid);
-<<<<<<< HEAD
-  const { showProgramStatusField, allowCompletionTime } = useConfig();
-=======
-  const { showProgramStatusField } = useConfig<ConfigObject>();
+  const { showProgramStatusField, allowCompletionTime } = useConfig<ConfigObject>();
   const inEditMode = Boolean(programEnrollmentId);
->>>>>>> 606bc34b
 
   const programsFormSchema = useMemo(() => createProgramsFormSchema(t), [t]);
 
